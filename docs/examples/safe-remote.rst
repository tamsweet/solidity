.. index:: purchase, remote purchase, escrow

********************
Safe Remote Purchase
********************

Purchasing goods remotely currently requires multiple parties that need to trust each other.
The simplest configuration involves a seller and a buyer. The buyer would like to receive
an item from the seller and the seller would like to get money (or an equivalent)
in return. The problematic part is the shipment here: There is no way to determine for
sure that the item arrived at the buyer.

There are multiple ways to solve this problem, but all fall short in one or the other way.
In the following example, both parties have to put twice the value of the item into the
contract as escrow. As soon as this happened, the money will stay locked inside
the contract until the buyer confirms that they received the item. After that,
the buyer is returned the value (half of their deposit) and the seller gets three
times the value (their deposit plus the value). The idea behind
this is that both parties have an incentive to resolve the situation or otherwise
their money is locked forever.

This contract of course does not solve the problem, but gives an overview of how
you can use state machine-like constructs inside a contract.


::

<<<<<<< HEAD
    pragma solidity >=0.4.22 <0.8.0;
=======
    pragma solidity >=0.5.0 <0.7.0;
>>>>>>> d584b2d1

    contract Purchase {
        uint public value;
        address payable public seller;
        address payable public buyer;

        enum State { Created, Locked, Release, Inactive }
        // The state variable has a default value of the first member, `State.created`
        State public state;

        modifier condition(bool _condition) {
            require(_condition);
            _;
        }

        modifier onlyBuyer() {
            require(
                msg.sender == buyer,
                "Only buyer can call this."
            );
            _;
        }

        modifier onlySeller() {
            require(
                msg.sender == seller,
                "Only seller can call this."
            );
            _;
        }

        modifier inState(State _state) {
            require(
                state == _state,
                "Invalid state."
            );
            _;
        }

        event Aborted();
        event PurchaseConfirmed();
        event ItemReceived();
        event SellerRefunded();

        // Ensure that `msg.value` is an even number.
        // Division will truncate if it is an odd number.
        // Check via multiplication that it wasn't an odd number.
        constructor() public payable {
            seller = msg.sender;
            value = msg.value / 2;
            require((2 * value) == msg.value, "Value has to be even.");
        }

        /// Abort the purchase and reclaim the ether.
        /// Can only be called by the seller before
        /// the contract is locked.
        function abort()
            public
            onlySeller
            inState(State.Created)
        {
            emit Aborted();
            state = State.Inactive;
            // We use transfer here directly. It is
            // reentrancy-safe, because it is the
            // last call in this function and we
            // already changed the state.
            seller.transfer(address(this).balance);
        }

        /// Confirm the purchase as buyer.
        /// Transaction has to include `2 * value` ether.
        /// The ether will be locked until confirmReceived
        /// is called.
        function confirmPurchase()
            public
            inState(State.Created)
            condition(msg.value == (2 * value))
            payable
        {
            emit PurchaseConfirmed();
            buyer = msg.sender;
            state = State.Locked;
        }

        /// Confirm that you (the buyer) received the item.
        /// This will release the locked ether.
        function confirmReceived()
            public
            onlyBuyer
            inState(State.Locked)
        {
            emit ItemReceived();
            // It is important to change the state first because
            // otherwise, the contracts called using `send` below
            // can call in again here.
            state = State.Release;

            buyer.transfer(value);
        }

        /// This function refunds the seller, i.e.
        /// pays back the locked funds of the seller.
        function refundSeller()
            public
            onlySeller
            inState(State.Release)
        {
            emit SellerRefunded();
            // It is important to change the state first because
            // otherwise, the contracts called using `send` below
            // can call in again here.
            state = State.Inactive;

            seller.transfer(3 * value);
        }
    }<|MERGE_RESOLUTION|>--- conflicted
+++ resolved
@@ -25,11 +25,7 @@
 
 ::
 
-<<<<<<< HEAD
-    pragma solidity >=0.4.22 <0.8.0;
-=======
-    pragma solidity >=0.5.0 <0.7.0;
->>>>>>> d584b2d1
+    pragma solidity >=0.5.0 <0.8.0;
 
     contract Purchase {
         uint public value;
