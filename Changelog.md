--- conflicted
+++ resolved
@@ -1,4 +1,3 @@
-<<<<<<< HEAD
 ### 0.6.0 (unreleased)
 
 Breaking changes:
@@ -37,10 +36,7 @@
  * Allow revert strings to be stripped from the binary using the ``--revert-strings`` option or the ``settings.debug.revertStrings`` setting.
 
 
-### 0.5.13 (unreleased)
-=======
 ### 0.5.13 (2019-11-14)
->>>>>>> 42338a59
 
 Language Features:
  * Allow to obtain the address of a linked library with ``address(LibraryName)``.
