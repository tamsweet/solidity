--- conflicted
+++ resolved
@@ -1,4 +1,3 @@
-<<<<<<< HEAD
 ### 0.8.0 (unreleased)
 
 Breaking Changes:
@@ -20,14 +19,12 @@
 AST Changes:
  * New node type: unchecked block - used for ``unchecked { ... }``.
 
-### 0.7.4 (unreleased)
-=======
+
 ### 0.7.5 (unreleased)
 
 
 
 ### 0.7.4 (2020-10-19)
->>>>>>> 455e3530
 
 Important Bugfixes:
  * Code Generator: Fix data corruption bug when copying empty byte arrays from memory or calldata to storage.
